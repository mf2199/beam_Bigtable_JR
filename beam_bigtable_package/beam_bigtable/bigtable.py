--- conflicted
+++ resolved
@@ -189,7 +189,6 @@
     if stop_position == b'':
       return LexicographicKeyRangeTracker(start_position)
     else:
-<<<<<<< HEAD
       return LexicographicKeyRangeTracker(start_position, stop_position)
 
   def split(self, desired_bundle_size, start_position=None, stop_position=None):
@@ -222,20 +221,13 @@
             yield row_split
       else: 
         addition_size = 0
-=======
-      first = [i.offset_bytes for i in self.get_sample_row_keys()][0]
-      if first > desired_bundle_size:
-        yield iobase.SourceBundle(desired_bundle_size, self, b'', b'')
-      else:
-        addition = 0
->>>>>>> 812ca1a7
         last_offset = 0
         current_size = 0
 
         start_key = b''
         end_key = b''
 
-<<<<<<< HEAD
+
         for sample_row_key in self.get_sample_row_keys():
             current_size = sample_row_key.offset_bytes - last_offset
             addition_size += current_size
@@ -255,24 +247,6 @@
                                              self.get_sample_row_keys(),
                                              row_range):
         yield row_split
-=======
-        sample_row_keys = self.get_sample_row_keys()
-        for sample_row_key in sample_row_keys:
-          current_size = sample_row_key.offset_bytes-last_offset
-          if addition >= desired_bundle_size:
-            end_key = sample_row_key.row_key
-            for fraction in self.range_split_fraction(addition,
-                                                      desired_bundle_size,
-                                                      start_key, end_key):
-              yield fraction
-              print(fraction)
-              self.split_chunk.inc()
-            start_key = sample_row_key.row_key
-
-            addition = 0
-          addition += current_size
-          last_offset = sample_row_key.offset_bytes
->>>>>>> 812ca1a7
 
   def split_range_size(self, desired_size, sample_row_keys, range_):
     ''' This method split the row_set ranges using the desired_bundle_size
