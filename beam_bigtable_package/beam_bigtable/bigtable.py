import logging
import apache_beam as beam
from google.cloud import bigtable
from apache_beam.io import iobase
from apache_beam.metrics import Metrics
from apache_beam.io.iobase import SourceBundle
from apache_beam.transforms.display import DisplayData
from apache_beam.transforms.display import HasDisplayData
from google.cloud.bigtable.batcher import MutationsBatcher
from apache_beam.transforms.display import DisplayDataItem
from apache_beam.options.pipeline_options import PipelineOptions
from apache_beam.io.range_trackers import LexicographicKeyRangeTracker

<<<<<<< HEAD
class ReadBigtableOptions(PipelineOptions):
=======

class ReadBigtableOptions(PipelineOptions):
	""" Create the Pipeline Options to set ReadBigtable/WriteBigtable.
	You can create and use this class in the Template, with a certainly steps.
	"""
>>>>>>> 2f88b8f5
	@classmethod
	def _add_argparse_args(cls, parser):
		super(ReadBigtableOptions, cls)._add_argparse_args(parser)
		parser.add_argument('--instance', required=True )
		parser.add_argument('--table', required=True )

class WriteToBigtable(beam.DoFn):
	""" Creates the connector can call and add_row to the batcher using each
	row in beam pipe line

	:type beam_options: class:`~bigtable_configuration.BigtableConfiguration`
	:param beam_options: Class `~bigtable_configuration.BigtableConfiguration`.

	:type flush_count: int
	:param flush_count: (Optional) Max number of rows to flush. If it
	reaches the max number of rows it calls finish_batch() to mutate the
	current row batch. Default is FLUSH_COUNT (1000 rows).

	:type max_mutations: int
	:param max_mutations: (Optional)  Max number of row mutations to flush.
	If it reaches the max number of row mutations it calls finish_batch() to
	mutate the current row batch. Default is MAX_MUTATIONS (100000 mutations).

	:type max_row_bytes: int
	:param max_row_bytes: (Optional) Max number of row mutations size to
	flush. If it reaches the max number of row mutations size it calls
	finish_batch() to mutate the current row batch. Default is MAX_ROW_BYTES
	(5 MB).

	:type app_profile_id: str
	:param app_profile_id: (Optional) The unique name of the AppProfile.
	"""

	def __init__(self, beam_options):
		super(WriteToBigtable, self).__init__(beam_options)
		self.beam_options = beam_options
		self.client = None
		self.instance = None
		self.table = None
		self.batcher = None
		self._app_profile_id = self.beam_options.app_profile_id
		self.flush_count = self.beam_options.flush_count
		self.max_row_bytes = self.beam_options.max_row_bytes
		self.written = Metrics.counter(self.__class__, 'Written Row')

	def start_bundle(self):
		if self.beam_options.credentials is None:
			self.client = bigtable.Client(project=self.beam_options.project_id,
										  admin=True)
		else:
			self.client = bigtable.Client(
				project=self.beam_options.project_id,
				credentials=self.beam_options.credentials,
				admin=True)
		self.instance = self.client.instance(self.beam_options.instance_id)
		self.table = self.instance.table(self.beam_options.table_id,
										 self._app_profile_id)

		self.batcher = MutationsBatcher(
			self.table, flush_count=self.flush_count,
			max_row_bytes=self.max_row_bytes)
		self.written = Metrics.counter(self.__class__, 'Written Row')

	def process(self, row):
		self.written.inc()
		self.batcher.mutate(row)

	def finish_bundle(self):
		return self.batcher.flush()

	def display_data(self):
		return {
			'projectId': DisplayDataItem(self.beam_options.project_id, label='Bigtable Project Id'),
			'instanceId': DisplayDataItem(self.beam_options.instance_id, label='Bigtable Instance Id'),
			'tableId': DisplayDataItem(self.beam_options.table_id, label='Bigtable Table Id'),
			'bigtableOptions': DisplayDataItem(str(self.beam_options), label='Bigtable Options', key='bigtableOptions'),
		}

class ReadFromBigtable(iobase.BoundedSource):
	""" Bigtable apache beam read source
	:type split_keys: dict
						'~end_key'}`.
	:type beam_options:
	class:`~bigtable_configuration.BigtableReadConfiguration`
	:param beam_options: Class
	`~bigtable_configuration.BigtableReadConfiguration`.
	"""
	def __init__(self, beam_options):
		super(ReadFromBigtable, self).__init__()
		self.beam_options = beam_options
		self.table = None
		self.read_row = Metrics.counter(self.__class__, 'read')
	def _getTable(self):
		if self.table is None:
			options = self.beam_options
			client = bigtable.Client(
				project=options.project_id,
				credentials=self.beam_options.credentials)
			instance = client.instance(options.instance_id)
			self.table = instance.table(options.table_id)
		return self.table

	def __getstate__(self):
		return self.beam_options

	def __setstate__(self, options):
		self.beam_options = options
		self.table = None
		self.read_row = Metrics.counter(self.__class__, 'read')

	def estimate_size(self):
		size = [k.offset_bytes for k in self._getTable().sample_row_keys()][-1]
		return size

	def split(self, desired_bundle_size, start_position=None, stop_position=None):
		if self.beam_options.row_set is not None:
			sample_rows_ranges = self.beam_options.row_set.row_ranges
			sample_rows_keys = self.beam_options.row_set.row_keys
<<<<<<< HEAD
=======
			# Need to get the RowRange size, to get if we need to split it.n
>>>>>>> 2f88b8f5
			for sample_row_key in sample_rows_keys:
				yield iobase.SourceBundle(1,self,sample_row_key,sample_row_key)
			for sample_row_key in sample_rows_ranges:
				yield iobase.SourceBundle(1,self,sample_row_key.start_key,sample_row_key.end_key)
		else:
			suma = 0
			last_offset = 0
			current_size = 0

			start_key = b''
			end_key = b''
			sample_row_keys = self._getTable().sample_row_keys()
			for sample_row_key in sample_row_keys:
				current_size = sample_row_key.offset_bytes-last_offset
				if suma >= desired_bundle_size:
					end_key = sample_row_key.row_key
					yield iobase.SourceBundle(suma,self,start_key,end_key)
					start_key = sample_row_key.row_key

					suma = 0
				suma += current_size
				last_offset = sample_row_key.offset_bytes

	def check_range_adjancency(self, ranges):
		index = 0
		if len(ranges) < 2:
			return True
		last_end_key = ranges.end_key

	def get_range_tracker(self, start_position, stop_position):
		return LexicographicKeyRangeTracker(start_position, stop_position)

	def read(self, range_tracker):
		logging.info('Read RangeTracker:' + str( range_tracker.start_position() ) + "|" + str( range_tracker.stop_position() ) )
		if not (range_tracker.start_position() == None):
			if not range_tracker.try_claim(range_tracker.start_position()):
				# there needs to be a way to cancel the request.
				return
		read_rows = self._getTable().read_rows(start_key=range_tracker.start_position(),
			end_key=range_tracker.stop_position(),
			filter_=self.beam_options.filter_)

		for row in read_rows:
			self.read_row.inc()
			yield row

	def display_data(self):
		ret = {
			'projectId': DisplayDataItem(self.beam_options.project_id, label='Bigtable Project Id', key='projectId'),
			'instanceId': DisplayDataItem(self.beam_options.instance_id, label='Bigtable Instance Id',key='instanceId'),
			'tableId': DisplayDataItem(self.beam_options.table_id, label='Bigtable Table Id', key='tableId'),
			'bigtableOptions': DisplayDataItem(str(self.beam_options), label='Bigtable Options', key='bigtableOptions'),
		}
		if self.beam_options.row_set is not None:
			i = 0
			for value in self.beam_options.row_set.row_keys:
				ret['rowSet{}'.format(i)] = DisplayDataItem(str(value), label='Bigtable Row Set {}'.format(i), key='rowSet{}'.format(i))
				i = i+1
			for (i,value) in enumerate(self.beam_options.row_set.row_ranges):
				ret['rowSet{}'.format(i)] = DisplayDataItem(str(value.get_range_kwargs()), label='Bigtable Row Set {}'.format(i), key='rowSet{}'.format(i))
				i = i+1
		if self.beam_options.filter_ is not None:
			for (i,value) in enumerate(self.beam_options.filter_.filters):
				ret['rowFilter{}'.format(i)] = DisplayDataItem(str(value.to_pb()), label='Bigtable Row Filter {}'.format(i), key='rowFilter{}'.format(i))
		return ret

class BigtableConfiguration(object):
	""" Bigtable configuration variables.

	:type project_id: :class:`str` or :func:`unicode <unicode>`
	:param project_id: (Optional) The ID of the project which owns the
						instances, tables and data. If not provided, will
						attempt to determine from the environment.

	:type instance_id: str
	:param instance_id: The ID of the instance.

	:type table_id: str
	:param table_id: The ID of the table.
	"""

	def __init__(self, project_id, instance_id, table_id):
		self.project_id = project_id
		self.instance_id = instance_id
		self.table_id = table_id
		self.credentials = None

class BigtableWriteConfiguration(BigtableConfiguration):
	"""
	:type flush_count: int
	:param flush_count: (Optional) Max number of rows to flush. If it
	reaches the max number of rows it calls finish_batch() to mutate the
	current row batch. Default is FLUSH_COUNT (1000 rows).
	:type max_mutations: int
	:param max_mutations: (Optional)  Max number of row mutations to flush.
	If it reaches the max number of row mutations it calls finish_batch() to
	mutate the current row batch. Default is MAX_MUTATIONS (100000 mutations).
	:type max_row_bytes: int
	:param max_row_bytes: (Optional) Max number of row mutations size to
	flush. If it reaches the max number of row mutations size it calls
	finish_batch() to mutate the current row batch. Default is MAX_ROW_BYTES
	(5 MB).
	:type app_profile_id: str
	:param app_profile_id: (Optional) The unique name of the AppProfile.
	"""

	def __init__(self, project_id, instance_id, table_id, flush_count=None, max_row_bytes=None,
				 app_profile_id=None):
		super(BigtableWriteConfiguration, self).__init__(project_id, instance_id, table_id)
		self.flush_count = flush_count
		self.max_row_bytes = max_row_bytes
		self.app_profile_id = app_profile_id

	def __str__(self):
		import json
		return json.dumps({
			'project_id': self.project_id,
			'instance_id': self.instance_id,
			'table_id': self.table_id,
		})

class BigtableReadConfiguration(BigtableConfiguration):
	""" Bigtable read configuration variables.

	:type configuration: :class:`~BigtableConfiguration`
	:param configuration: class:`~BigtableConfiguration`

	:type row_set: :class:`row_set.RowSet`
	:param row_set: (Optional) The row set containing multiple row keys and
					row_ranges.

	:type filter_: :class:`.RowFilter`
	:param filter_: (Optional) The filter to apply to the contents of the
					specified row(s). If unset, reads every column in
					each row.
	"""

	def __init__(self, project_id, instance_id, table_id, row_set=None, filter_=None):
		super(BigtableReadConfiguration, self).__init__(project_id, instance_id, table_id)
		self.row_set = row_set
		self.filter_ = filter_
	def __str__(self):
		import json
		row_set = []
		filters = ""
		if self.filter_ is not None:
			filters = str(self.filter_.to_pb())
		if self.row_set is not None:
			row_set = self.row_set.row_keys
			for r in self.row_set.row_ranges:
				row_set.append(r.get_range_kwargs())
		return json.dumps({
			'project_id': self.project_id,
			'instance_id': self.instance_id,
			'table_id': self.table_id,
			'row_set': row_set,
			'filter_': filters
		})<|MERGE_RESOLUTION|>--- conflicted
+++ resolved
@@ -11,15 +11,11 @@
 from apache_beam.options.pipeline_options import PipelineOptions
 from apache_beam.io.range_trackers import LexicographicKeyRangeTracker
 
-<<<<<<< HEAD
-class ReadBigtableOptions(PipelineOptions):
-=======
 
 class ReadBigtableOptions(PipelineOptions):
 	""" Create the Pipeline Options to set ReadBigtable/WriteBigtable.
 	You can create and use this class in the Template, with a certainly steps.
 	"""
->>>>>>> 2f88b8f5
 	@classmethod
 	def _add_argparse_args(cls, parser):
 		super(ReadBigtableOptions, cls)._add_argparse_args(parser)
@@ -138,10 +134,7 @@
 		if self.beam_options.row_set is not None:
 			sample_rows_ranges = self.beam_options.row_set.row_ranges
 			sample_rows_keys = self.beam_options.row_set.row_keys
-<<<<<<< HEAD
-=======
 			# Need to get the RowRange size, to get if we need to split it.n
->>>>>>> 2f88b8f5
 			for sample_row_key in sample_rows_keys:
 				yield iobase.SourceBundle(1,self,sample_row_key,sample_row_key)
 			for sample_row_key in sample_rows_ranges:
