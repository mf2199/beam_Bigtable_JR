from __future__ import absolute_import
import argparse
import datetime
import uuid
<<<<<<< HEAD
import math

=======
from sys import platform
>>>>>>> 812ca1a7

import apache_beam as beam
from apache_beam import pvalue
from apache_beam.transforms import core
from apache_beam.options.pipeline_options import PipelineOptions
from apache_beam.options.pipeline_options import SetupOptions
from apache_beam.testing.util import assert_that
from apache_beam.testing.util import equal_to

from google.cloud.bigtable import Client
from google.cloud._helpers import _microseconds_from_datetime
from google.cloud._helpers import UTC

from beam_bigtable import BigTableSource


class ReadFromBigTable_Read(beam.PTransform):
  def __init__(self, project_id, instance_id, table_id):
    self.beam_options = {'project_id': project_id,
                         'instance_id': instance_id,
                         'table_id': table_id}

  def expand(self, pbegin):
    from apache_beam.options.pipeline_options import DebugOptions
    from apache_beam.transforms import util

    assert isinstance(pbegin, pvalue.PBegin)
    self.pipeline = pbegin.pipeline

    project_id = self.beam_options['project_id']
    instance_id = self.beam_options['instance_id']
    table_id = self.beam_options['table_id']

    debug_options = self.pipeline._options.view_as(DebugOptions)
    if debug_options.experiments and 'beam_fn_api' in debug_options.experiments:
      source = BigTableSource(project_id,
                              instance_id,
                              table_id)

      def split_source(unused_impulse):
        total_size = source.estimate_size()
        if total_size:
          # 1MB = 1 shard, 1GB = 32 shards, 1TB = 1000 shards, 1PB = 32k shards
          chunk_size = max(1 << 20, 1000 * int(math.sqrt(total_size)))
        else:
          chunk_size = 64 << 20  # 64mb
        return source.split(chunk_size)

      return (
          pbegin
          | core.Impulse()
          | 'Split' >> core.FlatMap(split_source)
          | util.Reshuffle()
          | 'ReadSplits' >> core.FlatMap(lambda split: split.source.read(
              split.source.get_range_tracker(
                  split.start_position, split.stop_position))))
    else:
      # Treat Read itself as a primitive.
      return pvalue.PCollection(self.pipeline)

def get_rows(project_id, instance_id, table_id):
  client = Client(project=project_id)
  instance = client.instance(instance_id)
  table = instance.table(table_id)
  return table.read_rows()


def run(argv=[]):
<<<<<<< HEAD
  project_id = 'grass-clump-479'
  instance_id = 'python-write-2'
  DEFAULT_TABLE_PREFIX = "python-test"
  #table_id = DEFAULT_TABLE_PREFIX + "-" + str(uuid.uuid4())[:8]
  guid = str(uuid.uuid1())
  #table_id = 'testmillionb38c02c4' # 10,000,000
  #table_id = 'testmillioned113e20' # 10
  #table_id = 'testmillion2ee87b99' # 10,000
  #table_id = 'testmillion9a0b1127' # 6,000,000
  
  
  #full = ('testmillioned113e20', 10)
  #full = ('testmillion2ee87b99', 10000)
  #full = ('testmillion11daf1bf', 24543)
  #full = ('testbothae323947',    10000)
  #full = ('testmillion1c1d2c39', 781000)
  #full = ('testmillionc0a4f355', 881000)
  #full = ('testmillion9a0b1127', 6000000)
  #full = ('testmillionb38c02c4', 10000000)
  full = ('testmillione320108f', 500000000)

  table_id = full[0]
  number = full[1]
  jobname = 'read-' + str(number) + '-' + table_id + '-' + guid
  
=======
  table_info = [
    {
      'project_id':'grass-clump-479',
      'instance_id':'python-write-2',
      'table_id':'testmillionb38b8c9f',
      'size':20000000
    },
    {
      'project_id':'grass-clump-479',
      'instance_id':'python-write-2',
      'table_id':'testmillionb38b8c9f',
      'size':10
    },
    {
      'project_id':'grass-clump-479',
      'instance_id':'python-write-2',
      'table_id':'testmillionb38b8c9f',
      'size':10000000
    },
  ]
  table_using = table_info[0]

  project_id = table_using['project_id']
  instance_id = table_using['instance_id']
  table_id = table_using['table_id']
  guid = str(uuid.uuid4())
  jobname = 'read-' + table_id + '-' + guid
  row_count = table_using['size']

  file_package = 'beam_bigtable-0.3.43.tar.gz'
  if platform == "linux" or platform == "linux2":
    argument = {
      'setup': '--setup_file=/usr/src/app/example_bigtable_beam/beam_bigtable_package/setup.py',
      'extra_package': '--extra_package=/usr/src/app/example_bigtable_beam/beam_bigtable_package/dist/' + file_package
    }
  elif platform == "darwin":
    argument = {
      'setup': '--setup_file=/usr/src/app/example_bigtable_beam/beam_bigtable_package/setup.py',
      'extra_package': '--extra_package=/usr/src/app/example_bigtable_beam/beam_bigtable_package/dist/' + file_package
    }
  elif platform == "win32":
    argument = {
      'setup': '--setup_file=C:\\Users\\Juan\\Project\\python\\example_bigtable_beam\\beam_bigtable_package\\setup.py',
      'extra_package': '--extra_package=C:\\Users\\Juan\\Project\\python\\example_bigtable_beam\\beam_bigtable_package\\dist\\' + file_package
    }
>>>>>>> 812ca1a7

  argv.extend([
    '--experiments=beam_fn_api',
    '--project={}'.format(project_id),
    '--instance={}'.format(instance_id),
    '--table={}'.format(table_id),
    '--projectId={}'.format(project_id),
    '--instanceId={}'.format(instance_id),
    '--tableId={}'.format(table_id),
    '--job_name={}'.format(jobname),
    '--requirements_file=requirements.txt',
    '--disk_size_gb=100',
    '--region=us-central1',
    '--runner=dataflow',
    '--autoscaling_algorithm=NONE',
<<<<<<< HEAD
    '--num_workers=300',
    '--staging_location=gs://juantest/stage',
    '--temp_location=gs://juantest/temp',
    '--setup_file=C:\\Users\\Juan\\Project\\python\\example_bigtable_beam\\beam_bigtable_package\\setup.py',
    '--extra_package=C:\\Users\\Juan\\Project\\python\\example_bigtable_beam\\beam_bigtable_package\\dist\\beam_bigtable-0.3.116.tar.gz'
=======
    '--num_workers=10',
    '--staging_location=gs://juantest/stage',
    '--temp_location=gs://juantest/temp',
    argument['setup'],
    argument['extra_package'],
>>>>>>> 812ca1a7
  ])
  parser = argparse.ArgumentParser(argv)
  parser.add_argument('--projectId')
  parser.add_argument('--instanceId')
  parser.add_argument('--tableId')
  (known_args, pipeline_args) = parser.parse_known_args(argv)

  print('ProjectID:',project_id)
  print('InstanceID:',instance_id)
  print('TableID:',table_id)
  print('JobID:', jobname)

  pipeline_options = PipelineOptions(argv)
  pipeline_options.view_as(SetupOptions).save_main_session = True

  with beam.Pipeline(options=pipeline_options) as p:
    second_step = (p
                   | 'BigtableFromRead' >> ReadFromBigTable_Read(project_id=project_id,
                                                                 instance_id=instance_id,
                                                                 table_id=table_id))
    count = (second_step
             | 'Count' >> beam.combiners.Count.Globally())
<<<<<<< HEAD
    row_count = number
    assert_that(count, equal_to([row_count]))

    result = p.run()
    result.wait_until_finish()
=======
    assert_that(count, equal_to([row_count]))

    p.run()
>>>>>>> 812ca1a7


if __name__ == '__main__':
  run()<|MERGE_RESOLUTION|>--- conflicted
+++ resolved
@@ -2,12 +2,10 @@
 import argparse
 import datetime
 import uuid
-<<<<<<< HEAD
+
 import math
 
-=======
 from sys import platform
->>>>>>> 812ca1a7
 
 import apache_beam as beam
 from apache_beam import pvalue
@@ -76,7 +74,7 @@
 
 
 def run(argv=[]):
-<<<<<<< HEAD
+
   project_id = 'grass-clump-479'
   instance_id = 'python-write-2'
   DEFAULT_TABLE_PREFIX = "python-test"
@@ -101,54 +99,6 @@
   table_id = full[0]
   number = full[1]
   jobname = 'read-' + str(number) + '-' + table_id + '-' + guid
-  
-=======
-  table_info = [
-    {
-      'project_id':'grass-clump-479',
-      'instance_id':'python-write-2',
-      'table_id':'testmillionb38b8c9f',
-      'size':20000000
-    },
-    {
-      'project_id':'grass-clump-479',
-      'instance_id':'python-write-2',
-      'table_id':'testmillionb38b8c9f',
-      'size':10
-    },
-    {
-      'project_id':'grass-clump-479',
-      'instance_id':'python-write-2',
-      'table_id':'testmillionb38b8c9f',
-      'size':10000000
-    },
-  ]
-  table_using = table_info[0]
-
-  project_id = table_using['project_id']
-  instance_id = table_using['instance_id']
-  table_id = table_using['table_id']
-  guid = str(uuid.uuid4())
-  jobname = 'read-' + table_id + '-' + guid
-  row_count = table_using['size']
-
-  file_package = 'beam_bigtable-0.3.43.tar.gz'
-  if platform == "linux" or platform == "linux2":
-    argument = {
-      'setup': '--setup_file=/usr/src/app/example_bigtable_beam/beam_bigtable_package/setup.py',
-      'extra_package': '--extra_package=/usr/src/app/example_bigtable_beam/beam_bigtable_package/dist/' + file_package
-    }
-  elif platform == "darwin":
-    argument = {
-      'setup': '--setup_file=/usr/src/app/example_bigtable_beam/beam_bigtable_package/setup.py',
-      'extra_package': '--extra_package=/usr/src/app/example_bigtable_beam/beam_bigtable_package/dist/' + file_package
-    }
-  elif platform == "win32":
-    argument = {
-      'setup': '--setup_file=C:\\Users\\Juan\\Project\\python\\example_bigtable_beam\\beam_bigtable_package\\setup.py',
-      'extra_package': '--extra_package=C:\\Users\\Juan\\Project\\python\\example_bigtable_beam\\beam_bigtable_package\\dist\\' + file_package
-    }
->>>>>>> 812ca1a7
 
   argv.extend([
     '--experiments=beam_fn_api',
@@ -164,19 +114,11 @@
     '--region=us-central1',
     '--runner=dataflow',
     '--autoscaling_algorithm=NONE',
-<<<<<<< HEAD
     '--num_workers=300',
     '--staging_location=gs://juantest/stage',
     '--temp_location=gs://juantest/temp',
     '--setup_file=C:\\Users\\Juan\\Project\\python\\example_bigtable_beam\\beam_bigtable_package\\setup.py',
     '--extra_package=C:\\Users\\Juan\\Project\\python\\example_bigtable_beam\\beam_bigtable_package\\dist\\beam_bigtable-0.3.116.tar.gz'
-=======
-    '--num_workers=10',
-    '--staging_location=gs://juantest/stage',
-    '--temp_location=gs://juantest/temp',
-    argument['setup'],
-    argument['extra_package'],
->>>>>>> 812ca1a7
   ])
   parser = argparse.ArgumentParser(argv)
   parser.add_argument('--projectId')
@@ -199,17 +141,10 @@
                                                                  table_id=table_id))
     count = (second_step
              | 'Count' >> beam.combiners.Count.Globally())
-<<<<<<< HEAD
     row_count = number
     assert_that(count, equal_to([row_count]))
-
     result = p.run()
     result.wait_until_finish()
-=======
-    assert_that(count, equal_to([row_count]))
-
-    p.run()
->>>>>>> 812ca1a7
 
 
 if __name__ == '__main__':
